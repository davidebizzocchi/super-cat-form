--- conflicted
+++ resolved
@@ -29,14 +29,10 @@
     TOOL_EXECUTED = "tool_executed"
     TOOL_FAILED = "tool_failed"
 
-<<<<<<< HEAD
-=======
-    # Inside form events
+    # Linked form events
     INSIDE_FORM_ACTIVE = "inside_form_active"
     INSIDE_FORM_CLOSED = "inside_form_closed"
     NEXT_FORM_ACTIVE = "next_form_active"
-
->>>>>>> 603078e3
 
 class FormEventContext(BaseModel):
     timestamp: datetime
